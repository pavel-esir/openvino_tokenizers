name: Linux (Ubuntu 20.04, Python 3.11)
on:
  workflow_dispatch:
  pull_request:
  push:
    branches:
      - master
      - 'releases/**'

concurrency:
  # github.ref is not unique in post-commit
  group: ${{ github.event_name == 'push' && github.run_id || github.ref }}-linux
  cancel-in-progress: true

env:
  PYTHON_VERSION: '3.11'

jobs:
  openvino_build:
    timeout-minutes: 150
    defaults:
      run:
        shell: bash
    runs-on: ubuntu-20.04-16-cores
    env:
      DEBIAN_FRONTEND: noninteractive # to prevent apt-get from waiting user input
      CMAKE_BUILD_TYPE: 'Release'
      CMAKE_GENERATOR: 'Ninja Multi-Config'
      CMAKE_CXX_COMPILER_LAUNCHER: ccache
      CMAKE_C_COMPILER_LAUNCHER: ccache
      OPENVINO_REPO: ${{ github.workspace }}/openvino
      INSTALL_DIR: ${{ github.workspace }}/openvino/install
      BUILD_DIR: ${{ github.workspace }}/openvino/build

    steps:
      - name: Set apt retries
        run: echo 'Acquire::Retries "10";' | sudo tee -a /etc/apt/apt.conf.d/80-retries > /dev/null

      - name: Install git
        run: |
          sudo apt-get update
          sudo apt-get install --assume-yes --no-install-recommends git ca-certificates

      - name: Clone OpenVINO
        uses: actions/checkout@v4
        with:
          repository: 'openvinotoolkit/openvino'
          path: ${{ env.OPENVINO_REPO }}
          submodules: 'true'
          ref: 'master'

      #
      # Dependencies
      #

      - name: Install build dependencies
        run: |
          sudo -E ${OPENVINO_REPO}/install_build_dependencies.sh

      - name: Setup Python ${{ env.PYTHON_VERSION }}
        uses: actions/setup-python@v5
        with:
          python-version: ${{ env.PYTHON_VERSION }}
          cache: 'pip'

      - name: Install python dependencies
        run: |
          # For Python API: build and wheel packaging
          python3 -m pip install -r ${OPENVINO_REPO}/src/bindings/python/wheel/requirements-dev.txt

      #
      # Build
      #

      - name: Setup ccache
        uses: hendrikmuhs/ccache-action@v1.2
        with:
          max-size: "2000M"
          # Should save cache only if run in the master branch of the base repo
          # github.ref_name is 'ref/PR_#' in case of the PR, and 'branch_name' when executed on push
          save: ${{ github.ref_name == 'master' && 'true' || 'false'  }}
          verbose: 2
          key: linux-ubuntu
          restore-keys: |
            linux-ubuntu

      - name: CMake configure - OpenVINO
        run: |
          cmake \
            -G "${{ env.CMAKE_GENERATOR }}" \
            -DENABLE_CPPLINT=OFF \
            -DENABLE_NCC_STYLE=OFF \
            -DENABLE_TESTS=OFF \
            -DENABLE_STRICT_DEPENDENCIES=OFF \
            -DENABLE_SYSTEM_TBB=ON \
            -DENABLE_SYSTEM_OPENCL=ON \
            -DCMAKE_VERBOSE_MAKEFILE=ON \
            -DCPACK_GENERATOR=TGZ \
            -DENABLE_JS=OFF \
            -DENABLE_SAMPLES=OFF \
            -DENABLE_OV_ONNX_FRONTEND=OFF \
            -DENABLE_OV_PADDLE_FRONTEND=OFF \
            -DENABLE_OV_PYTORCH_FRONTEND=OFF \
            -DENABLE_OV_TF_FRONTEND=OFF \
            -DENABLE_OV_TF_LITE_FRONTEND=OFF \
            -DENABLE_INTEL_GPU=OFF \
            -DCMAKE_COMPILE_WARNING_AS_ERROR=ON \
            -DCMAKE_CXX_COMPILER_LAUNCHER=ccache \
            -DCMAKE_C_COMPILER_LAUNCHER=ccache \
            -S ${OPENVINO_REPO} \
            -B ${BUILD_DIR}

      - name: Clean ccache stats
        run: ccache --zero-stats --show-config

      - name: Cmake build - OpenVINO
        run: cmake --build ${BUILD_DIR} --parallel --config ${{ env.CMAKE_BUILD_TYPE }}

      - name: Show ccache stats
        run: ccache --show-stats

      - name: Cmake install - OpenVINO
        run: |
          cmake -DCMAKE_INSTALL_PREFIX=${INSTALL_DIR} -P ${BUILD_DIR}/cmake_install.cmake
          cmake -DCMAKE_INSTALL_PREFIX=${INSTALL_DIR} -DCOMPONENT=python_wheels -P ${BUILD_DIR}/cmake_install.cmake

      - name: Pack Artifacts
        run: |
          pushd ${INSTALL_DIR}
            tar -czvf ${BUILD_DIR}/openvino_package.tar.gz *
          popd

      #
      # Upload build artifacts and logs
      #

      - name: Upload openvino package
        if: ${{ always() }}
        uses: actions/upload-artifact@v4
        with:
          name: openvino_package
          path: ${{ env.BUILD_DIR }}/openvino_package.tar.gz
          if-no-files-found: 'error'

  openvino_tokenizers:
    name: OpenVINO tokenizers extension
    needs: [ openvino_build ]
    timeout-minutes: 25
    defaults:
      run:
        shell: bash
    runs-on: ubuntu-20.04-4-cores

    env:
      OPENVINO_REPO: ${{ github.workspace }}/openvino
      INSTALL_DIR: ${{ github.workspace }}/openvino/install
      OPENVINO_TOKENIZERS_REPO: ${{ github.workspace }}/openvino_tokenizers
      BUILD_DIR: ${{ github.workspace }}/openvino_tokenizers/build

    steps:
      - name: Clone Openvino tokenizers
        uses: actions/checkout@v4
        with:
          path: ${{ env.OPENVINO_TOKENIZERS_REPO }}

      - name: Clone Openvino
        uses: actions/checkout@v4
        with:
          repository: 'openvinotoolkit/openvino'
          path: ${{ env.OPENVINO_REPO }}
          ref: 'master'
          sparse-checkout: |
            install_build_dependencies.sh

      - name: Setup Python ${{ env.PYTHON_VERSION }}
        uses: actions/setup-python@v5
        with:
          python-version: ${{ env.PYTHON_VERSION }}
          cache: 'pip'

      - name: Download OpenVINO package
        uses: actions/download-artifact@v4
        with:
          name: openvino_package
          path: ${{ env.INSTALL_DIR }}

      - name: Extract OpenVINO packages
        run: |
          pushd ${INSTALL_DIR}
            tar -xzf openvino_package.tar.gz -C ${INSTALL_DIR}
          popd

      #
      # Dependencies
      #

      - name: Install build dependencies
        run: sudo ${{ env.OPENVINO_REPO }}/install_build_dependencies.sh

      - name: Install python dependencies
        run: |
          # wheel packaging
          python3 -m pip install -r ${OPENVINO_TOKENIZERS_REPO}/requirements-build.txt

      #
      # Build
      #

      - name: Build tokenizers wheel
        run: |
          source ${INSTALL_DIR}/setupvars.sh
          python -m build --wheel --outdir ${BUILD_DIR} ${OPENVINO_TOKENIZERS_REPO}
        env:
          CMAKE_ARGS: '-DBUILD_FAST_TOKENIZERS=OFF'
          CMAKE_BUILD_PARALLEL_LEVEL: '4'
          CMAKE_GENERATOR: 'Unix Makefiles'
          SKBUILD_WHEEL_BUILD_TAG: ${{ github.run_number }}

      #
      # Upload build artifacts
      #

      - name: Upload openvino tokenizers wheel
        if: ${{ always() }}
        uses: actions/upload-artifact@v4
        with:
          name: openvino_tokenizers_wheel
          path: ${{ env.BUILD_DIR }}/*.whl
          if-no-files-found: 'error'

  openvino_tokenizers_tests:
    name: OpenVINO tokenizers tests
    needs: [ openvino_tokenizers ]
    timeout-minutes: 25
    defaults:
      run:
        shell: bash
    runs-on: ubuntu-20.04

    env:
      OPENVINO_REPO: ${{ github.workspace }}/openvino
      INSTALL_DIR: ${{ github.workspace }}/openvino/install
      OPENVINO_TOKENIZERS_REPO: ${{ github.workspace }}/openvino_tokenizers
      BUILD_DIR: ${{ github.workspace }}/openvino_tokenizers/build

    steps:
      - name: Clone Openvino tokenizers sources and tests
        uses: actions/checkout@v4
        with:
          path: ${{ env.OPENVINO_TOKENIZERS_REPO }}

      - name: Setup Python ${{ env.PYTHON_VERSION }}
        uses: actions/setup-python@v5
        with:
          python-version: ${{ env.PYTHON_VERSION }}
          cache: 'pip'

      - name: Download tokenizers package
        uses: actions/download-artifact@v4
        with:
          name: openvino_tokenizers_wheel
          path: ${{ env.INSTALL_DIR }}/ov_tokenizers

      - name: Download OpenVINO package
        uses: actions/download-artifact@v4
        with:
          name: openvino_package
          path: ${{ env.INSTALL_DIR }}

      - name: Extract OpenVINO packages
        run: |
          pushd ${INSTALL_DIR}
            tar -xzf openvino_package.tar.gz -C ${INSTALL_DIR}
          popd

      - name: Install OpenVINO Python wheel
        run: |
          # Find and install wheel
          pushd ${INSTALL_DIR}/tools
            wheel_name=$(find . -name 'openvino-*.whl')
            python3 -m pip install $wheel_name
          popd

      - name: Install OpenVINO tokenizers wheel
        run: |
          # Find and install wheel
          pushd ${INSTALL_DIR}/ov_tokenizers
            wheel_name=$(find . -name 'openvino_tokenizers*.whl')
            python3 -m pip install $wheel_name[dev]
          popd

      - name: Tokenizers Bandit tests
        run: |
          bandit -c pyproject.toml -r python
        working-directory: ${{ env.OPENVINO_TOKENIZERS_REPO }}

      - name: Tokenizers regression tests
        run: |
<<<<<<< HEAD
          python3 -m pytest tokenizers_test.py
        working-directory: ${{ env.OPENVINO_TOKENIZERS_REPO }}/tests
=======
          python3 -m pytest -n logical tokenizers_test.py
        working-directory: ${{ env.OPENVINO_TOKENIZERS_REPO }}/tests
        
>>>>>>> 10480a04
<|MERGE_RESOLUTION|>--- conflicted
+++ resolved
@@ -296,11 +296,5 @@
 
       - name: Tokenizers regression tests
         run: |
-<<<<<<< HEAD
-          python3 -m pytest tokenizers_test.py
-        working-directory: ${{ env.OPENVINO_TOKENIZERS_REPO }}/tests
-=======
           python3 -m pytest -n logical tokenizers_test.py
         working-directory: ${{ env.OPENVINO_TOKENIZERS_REPO }}/tests
-        
->>>>>>> 10480a04
